--- conflicted
+++ resolved
@@ -7,12 +7,9 @@
 # too-many-branches:
 #   Disabled as it's a non-issue and only occurs in the
 #   process_args() function.
-<<<<<<< HEAD
-=======
 # too-many-statements:
 #   Disabled as it's a non-issue and only occurs in the
 #   process_args() function.
->>>>>>> e25bc9e2
 disable=inconsistent-return-statements,too-many-branches,too-many-statements
 
 [SIMILARITIES]
