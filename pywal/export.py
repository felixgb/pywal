"""
Export colors in various formats.
"""
import logging
import os

from .settings import CACHE_DIR, MODULE_DIR, CONF_DIR
from . import util


def template(colors, input_file, output_file=None):
    """Read template file, substitute markers and
       save the file elsewhere."""
    template_data = util.read_file_raw(input_file)
    template_data = "".join(template_data).format(**colors)

    util.save_file(template_data, output_file)


def flatten_colors(colors):
    """Prepare colors to be exported.
       Flatten dicts and convert colors to util.Color()"""
    all_colors = {"wallpaper": colors["wallpaper"],
                  "alpha": colors["alpha"],
                  **colors["special"],
                  **colors["colors"]}
    return {k: util.Color(v) for k, v in all_colors.items()}


def get_export_type(export_type):
    """Convert template type to the right filename."""
    return {
        "css": "colors.css",
        "dmenu": "colors-wal-dmenu.h",
        "dwm": "colors-wal-dwm.h",
        "st": "colors-wal-st.h",
        "tabbed": "colors-wal-tabbed.h",
        "gtk2": "colors-gtk2.rc",
        "json": "colors.json",
        "konsole": "colors-konsole.colorscheme",
        "kitty": "colors-kitty.conf",
        "plain": "colors",
        "putty": "colors-putty.reg",
        "rofi": "colors-rofi.Xresources",
        "scss": "colors.scss",
        "shell": "colors.sh",
        "sway": "colors-sway",
        "tty": "colors-tty.sh",
        "xresources": "colors.Xresources",
        "yaml": "colors.yml",
<<<<<<< HEAD
        "waybar": "colors-waybar.css",
=======
        "xmonad": "colors.hs",
>>>>>>> 1e416a18
    }.get(export_type, export_type)


def every(colors, output_dir=CACHE_DIR):
    """Export all template files."""
    colors = flatten_colors(colors)
    template_dir = os.path.join(MODULE_DIR, "templates")
    template_dir_user = os.path.join(CONF_DIR, "templates")
    util.create_dir(template_dir_user)

    join = os.path.join  # Minor optimization.
    for file in [*os.scandir(template_dir),
                 *os.scandir(template_dir_user)]:
        if file.name != ".DS_Store":
            template(colors, file.path, join(output_dir, file.name))

    logging.info("Exported all files.")
    logging.info("Exported all user files.")


def color(colors, export_type, output_file=None):
    """Export a single template file."""
    all_colors = flatten_colors(colors)

    template_name = get_export_type(export_type)
    template_file = os.path.join(MODULE_DIR, "templates", template_name)
    output_file = output_file or os.path.join(CACHE_DIR, template_name)

    if os.path.isfile(template_file):
        template(all_colors, template_file, output_file)
        logging.info("Exported %s.", export_type)
    else:
        logging.warning("Template '%s' doesn't exist.", export_type)<|MERGE_RESOLUTION|>--- conflicted
+++ resolved
@@ -46,13 +46,10 @@
         "shell": "colors.sh",
         "sway": "colors-sway",
         "tty": "colors-tty.sh",
+        "waybar": "colors-waybar.css",
         "xresources": "colors.Xresources",
+        "xmonad": "colors.hs",
         "yaml": "colors.yml",
-<<<<<<< HEAD
-        "waybar": "colors-waybar.css",
-=======
-        "xmonad": "colors.hs",
->>>>>>> 1e416a18
     }.get(export_type, export_type)
 
 
