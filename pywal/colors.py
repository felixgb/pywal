"""
Generate a palette using various backends.
"""
import logging
import os
import random
import re
import sys

from . import theme
from . import util
from .settings import CACHE_DIR, MODULE_DIR, CONFIG, __cache_version__


def list_backends():
    """List color backends."""
    return [b.name.replace(".py", "") for b in
            os.scandir(os.path.join(MODULE_DIR, "backends"))
            if "__" not in b.name]


def colors_to_dict(colors, img):
    """Convert list of colors to pywal format."""
    return {
        "wallpaper": img,
        "alpha": util.Color.alpha_num,

        "special": {
            "background": colors[0],
            "foreground": colors[15],
            "cursor": colors[1]
        },

        "colors": {
            "color0": colors[0],
            "color1": colors[1],
            "color2": colors[2],
            "color3": colors[3],
            "color4": colors[4],
            "color5": colors[5],
            "color6": colors[6],
            "color7": colors[7],
            "color8": colors[8],
            "color9": colors[9],
            "color10": colors[10],
            "color11": colors[11],
            "color12": colors[12],
            "color13": colors[13],
            "color14": colors[14],
            "color15": colors[15]
        }
    }


def generic_adjust(colors, light):
    """Generic color adjustment for themers."""
    if light:
        for color in colors:
            color = util.saturate_color(color, 0.50)
            color = util.darken_color(color, 0.4)

        colors[0] = util.lighten_color(colors[0], 0.9)
        colors[7] = util.darken_color(colors[0], 0.75)
        colors[8] = util.darken_color(colors[0], 0.25)
        colors[15] = colors[7]

    else:
        colors[0] = util.darken_color(colors[0], 0.75)
        colors[7] = util.lighten_color(colors[0], 0.75)
        colors[8] = util.lighten_color(colors[0], 0.25)
        colors[15] = colors[7]

    return colors


def cache_fname(img, backend, light, cache_dir):
    """Create the cache file name."""
    color_type = "light" if light else "dark"
    file_name = re.sub("[/|\\|.]", "_", img)

    file_parts = [file_name, color_type, backend, __cache_version__]
    return [cache_dir, "schemes", "%s_%s_%s_%s.json" % (*file_parts,)]


def get_backend(backend):
    """Figure out which backend to use."""
<<<<<<< HEAD
    if CONFIG.get("colors", "backend") and backend == "default":
        return CONFIG.get("colors", "backend")

    elif backend == "default":
        return "wal"

=======
>>>>>>> 5de12436
    if backend == "random":
        backends = list_backends()
        random.shuffle(backends)
        return backends[0]

    return backend


<<<<<<< HEAD
def get(img, light=False, backend="default", cache_dir=CACHE_DIR):
=======
def palette():
    """Generate a palette from the colors."""
    col_width = " " * (os.get_terminal_size().columns // 8)

    for i in range(0, 16):
        if i % 8 == 0:
            print()

        if i > 7:
            i = "8;5;%s" % i

        print("\033[4%sm%s\033[0m" % (i, col_width), end="")

    print("\n")


def get(img, light=False, backend="wal", cache_dir=CACHE_DIR):
>>>>>>> 5de12436
    """Generate a palette."""
    backend = get_backend(backend)

    # home_dylan_img_jpg_backend_1.2.2.json
    cache_name = cache_fname(img, backend, light, cache_dir)
    cache_file = os.path.join(*cache_name)

    if os.path.isfile(cache_file):
        colors = theme.file(cache_file)
        util.Color.alpha_num = colors["alpha"]
        logging.info("Found cached colorscheme.")

    else:
<<<<<<< HEAD
        logging.info("Generating a colorscheme...")
=======
        logging.info("Generating a colorscheme.")
        backend = get_backend(backend)
>>>>>>> 5de12436

        # Dynamically import the backend we want to use.
        # This keeps the dependencies "optional".
        try:
            util.variable_import("pywal.backends.%s" % backend)
        except ImportError:
<<<<<<< HEAD
            util.variable_import("pywal.backends.wal")
=======
            __import__("pywal.backends.wal")
>>>>>>> 5de12436
            backend = "wal"

        logging.info("Using %s backend.", backend)
        backend = sys.modules["pywal.backends.%s" % backend]
        colors = colors_to_dict(getattr(backend, "get")(img, light), img)

        util.save_file_json(colors, cache_file)
        logging.info("Generation complete.")

    return colors


def file(input_file):
    """Deprecated: symbolic link to --> theme.file"""
    return theme.file(input_file)<|MERGE_RESOLUTION|>--- conflicted
+++ resolved
@@ -84,15 +84,12 @@
 
 def get_backend(backend):
     """Figure out which backend to use."""
-<<<<<<< HEAD
     if CONFIG.get("colors", "backend") and backend == "default":
         return CONFIG.get("colors", "backend")
 
     elif backend == "default":
         return "wal"
 
-=======
->>>>>>> 5de12436
     if backend == "random":
         backends = list_backends()
         random.shuffle(backends)
@@ -101,9 +98,6 @@
     return backend
 
 
-<<<<<<< HEAD
-def get(img, light=False, backend="default", cache_dir=CACHE_DIR):
-=======
 def palette():
     """Generate a palette from the colors."""
     col_width = " " * (os.get_terminal_size().columns // 8)
@@ -120,8 +114,7 @@
     print("\n")
 
 
-def get(img, light=False, backend="wal", cache_dir=CACHE_DIR):
->>>>>>> 5de12436
+def get(img, light=False, backend="default", cache_dir=CACHE_DIR):
     """Generate a palette."""
     backend = get_backend(backend)
 
@@ -135,23 +128,15 @@
         logging.info("Found cached colorscheme.")
 
     else:
-<<<<<<< HEAD
-        logging.info("Generating a colorscheme...")
-=======
         logging.info("Generating a colorscheme.")
         backend = get_backend(backend)
->>>>>>> 5de12436
 
         # Dynamically import the backend we want to use.
         # This keeps the dependencies "optional".
         try:
-            util.variable_import("pywal.backends.%s" % backend)
+            __import__("pywal.backends.%s" % backend)
         except ImportError:
-<<<<<<< HEAD
-            util.variable_import("pywal.backends.wal")
-=======
             __import__("pywal.backends.wal")
->>>>>>> 5de12436
             backend = "wal"
 
         logging.info("Using %s backend.", backend)
