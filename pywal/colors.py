--- conflicted
+++ resolved
@@ -101,7 +101,6 @@
 def get(img, light=False, backend="default", cache_dir=CACHE_DIR):
     """Generate a palette."""
     backend = get_backend(backend)
-    print("wal: Using", backend, "backend.")
 
     # home_dylan_img_jpg_backend_1.2.2.json
     cache_name = cache_fname(img, backend, light, cache_dir)
@@ -115,23 +114,15 @@
     else:
         logging.info("Generating a colorscheme...")
 
-<<<<<<< HEAD
-=======
-        if backend == "random":
-            backends = list_backends()
-            random.shuffle(backends)
-            backend = backends[0]
-
-        logging.info("Using %s backend.", backend)
-
->>>>>>> 50de3cf2
         # Dynamically import the backend we want to use.
         # This keeps the dependencies "optional".
         try:
             __import__("pywal.backends.%s" % backend)
         except ImportError:
             backend = "wal"
+            __import__("pywal.backends.%s" % backend)
 
+        logging.info("Using %s backend.", backend)
         backend = sys.modules["pywal.backends.%s" % backend]
         colors = colors_to_dict(getattr(backend, "get")(img, light), img)
 
